--- conflicted
+++ resolved
@@ -1,10 +1,8 @@
 [tool.poetry]
 name = "small-world-propensity"
-<<<<<<< HEAD
-version = "0.1.0"
-=======
+
 version = "0.0.3"
->>>>>>> 5d0cd15e
+
 description = "A package designed to calculate the small-world propensity of a weighted, undirected network. Translated from the MATLAB version featured in Muldoon et al."
 authors = [
     "Ryan Daniels",
